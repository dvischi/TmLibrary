--- conflicted
+++ resolved
@@ -1,10 +1,6 @@
 ## datafusion ##
 
-<<<<<<< HEAD
 Datafusion is a command line tool for fusing Jterator data stored in individual HDF5 files per image into one final HDF5 file. 
-=======
-Datafusion is a command line tool for fusing Jterator data from different sub-experiments (i.e. *cycles*) stored in individual HDF5 files into one final HDF5 file.
->>>>>>> 3cac710c
 
 The final `data.h5` file is structured as follows:
 
@@ -14,7 +10,6 @@
 /objects                    Group
 /objects/cells                      Group
 
-<<<<<<< HEAD
 /cells                      Group
 /cells/ids                  Dataset {n}         :: INTEGER
 /cells/original-ids         Dataset {n, 4}      :: INTEGER  
@@ -37,30 +32,7 @@
 The **ids** of each object should map to the row number (one-based) in the corresponding features dataset. Each non-parent dataset (e.g. nuclei in the example above) should contain a dataset called **parent_ids** that indicates to which parent object each row in the sub-dataset belongs.
 
 The **original-ids** dataset contains for each object its *site*, *row*, *column*, and *object* id of each original individual images. It has an attribute with the **names** of the ids.
-=======
-/objects/cells/ids                  Dataset {n}         :: INTEGER
-/objects/cells/parent               Dataset {SCALAR}    :: STRING
-/objects/cells/centroids            Dataset {n, 2}      :: FLOAT
-/objects/cells/border               Dataset {n}         :: INTEGER (BOOLEAN)
-/objects/cells/features             Dataset {n, p}      :: FLOAT
 
-/objects/nuclei                     Group
-/objects/nuclei/ids                 Dataset {n}         :: INTEGER
-/objects/nuclei/parent              Dataset {SCALAR}    :: STRING
-/objects/nuclei/parent_ids          Dataset {n}         :: INTEGER
-/objects/nuclei/centroids           Dataset {n, 2}      :: FLOAT
-/objects/nuclei/border              Dataset {n}         :: INTEGER (BOOLEAN)
-/objects/nuclei/features            Dataset {n, p}      :: FLOAT
-
-```
-
-where *n* is the number of objects and *p* is the number of features.
-The id of each object should correspond to the number of its row in the parent data set.
-Each data set contains a scalar string dataset called *parent* that indicates to which parent object each row in the sub dataset belongs.
-For example: the object *nuclei* above would have `'parent'` as its parent entry.
-The entry `parent_ids` then lists the id of the parent (cell) object to which each child object (nuclei) belongs.
-The topmost object has an empty string as its parent entry and also no `parent_ids` entry.
->>>>>>> 3cac710c
 
 The **features** datasets have an attribute called **names** of length *p* specifying the features (:: STRING) in the form:
 
@@ -85,8 +57,4 @@
 
 The **parent** dataset specifies the parent object, e.g. "cells".
 
-<<<<<<< HEAD
-> Note: Data fusion is so far only implemented for objects with identical object counts.
-=======
-The **centroids** dataset has an attribute **names** of length 2 specifying the 'y' and 'x' coordinate of each pixel per image site.
->>>>>>> 3cac710c
+> Note: Data fusion is so far only implemented for objects with identical object counts.